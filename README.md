--- conflicted
+++ resolved
@@ -104,7 +104,10 @@
 | wait_timeout | No | The maximum time, in milliseconds to wait for a connection from the pool.                                                                   | 1000    |
 
 
-<<<<<<< HEAD
+### Optional Environment Variables for Credentials
+
+Optionally you may configure your `user`/`password` via environment variables. The corresponding `user` environment variable is `TRITONCACHE_REDIS_USERNAME` whereas the corresponding `password` environment variable is `TRITONCACHE_REDIS_PASSWORD`.
+
 ### TLS
 
 Transport Layer Security (TLS) can be enabled in Redis and within the Triton Redis Cache, to do so you will need a TLS 
@@ -120,12 +123,6 @@
 | key                  | no       | The certificate key to use for TLS.                   |
 | cacert               | No       | The Certificate Authority certificate to use for TLS. |
 | sni                  | No       | Server name indication for TLS.                       |
-
-=======
-### Optional Environment Variables for Credentials
-
-Optionally you may configure your `user`/`password` via environment variables. The corresponding `user` environment variable is `TRITONCACHE_REDIS_USERNAME` whereas the corresponding `password` environment variable is `TRITONCACHE_REDIS_PASSWORD`.
->>>>>>> f4c03030
 
 ## Monitoring and Observability
 
